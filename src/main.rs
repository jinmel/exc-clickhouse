use crate::symbols::{
    SymbolsConfig,
    SymbolsConfigEntry,
    fetch_binance_top_spot_pairs,
};
use clap::{Args, Parser, Subcommand};
use dotenv::dotenv;
use eyre::WrapErr;
use futures::pin_mut;
use futures::stream::StreamExt;
use std::collections::HashMap;
use std::fs::File;
use std::time::Duration;
use tokio::sync::mpsc;
use tracing_subscriber::{EnvFilter, FmtSubscriber};

use crate::{
    clickhouse::{ClickHouseConfig, ClickHouseService},
    models::{ClickhouseMessage, NormalizedEvent},
<<<<<<< HEAD
    streams::{ExchangeStreamError, WebsocketStream, binance::BinanceClient, bybit::BybitClient},
=======
    streams::{
        ExchangeStreamError, WebsocketStream,
        binance::BinanceClient,
    },
>>>>>>> 6d4691e3
};

mod clickhouse;
mod ethereum;
mod models;
mod streams;
mod symbols;
mod timeboost;
mod tower_utils;

#[derive(Parser)]
#[command(name = "exc-clickhouse")]
#[command(about = "Exchange data collector to ClickHouse database")]
#[command(version)]
struct Cli {
    #[command(subcommand)]
    command: Commands,

    /// Log level (trace, debug, info, warn, error)
    #[arg(short, long, default_value = "info")]
    log_level: String,
}

#[derive(Subcommand)]
enum Commands {
    /// One-time database tasks
    Db(DbCmd),

    /// Run streaming tasks
    Stream(StreamArgs),
}

#[derive(Subcommand, Clone)]
enum DbCommands {
    /// Backfill timeboost bids
    Timeboost,
    /// Fetch Binance SPOT symbols from exchangeInfo
    FetchBinanceSymbols(FetchBinanceSymbolsArgs),
}

#[derive(Args, Clone)]
struct DbCmd {
    #[command(subcommand)]
    command: DbCommands,
}

#[derive(Args, Clone)]
struct FetchBinanceSymbolsArgs {
    /// Output YAML file path
    #[arg(short, long)]
    output: String,
    /// Also insert trading pairs into ClickHouse
    #[arg(long)]
    update_clickhouse: bool,

    #[arg(long)]
    limit: usize,
}

#[derive(Args, Clone)]
struct StreamArgs {
    /// Path to symbols file
    #[arg(short, long, default_value = "symbols.yaml")]
    symbols_file: String,

    /// Batch size for processing events
    #[arg(short, long, default_value_t = 500)]
    batch_size: usize,

    /// Skip Binance stream
    #[arg(long)]
    skip_binance: bool,

    /// Skip Bybit stream
    #[arg(long)]
    skip_bybit: bool,

    /// Skip Ethereum block metadata
    #[arg(long)]
    skip_ethereum: bool,

    /// Skip ClickHouse writer
    #[arg(long)]
    skip_clickhouse: bool,

    /// Skip Timeboost bids
    #[arg(long)]
    skip_timeboost: bool,

    /// RPC URL for Ethereum (overrides environment variable)
    #[arg(long)]
    rpc_url: Option<String>,

    /// Enable automatic restart of failed tasks
    #[arg(long)]
    enable_restart: bool,

    /// Maximum number of restart attempts per task (0 = unlimited)
    #[arg(long, default_value_t = 0)]
    max_restart_attempts: u32,

    /// Initial restart delay in seconds
    #[arg(long, default_value_t = 1)]
    restart_delay_seconds: u64,

    /// Maximum restart delay in seconds (for exponential backoff)
    #[arg(long, default_value_t = 300)]
    max_restart_delay_seconds: u64,
}

#[derive(Debug, Clone, Eq, Hash, PartialEq)]
enum TaskType {
    BinanceStream,
    BybitStream,
    EthereumBlockMetadata,
    ClickHouseInsert,
    FetchTimeboostBids,
}

impl std::fmt::Display for TaskType {
    fn fmt(&self, f: &mut std::fmt::Formatter<'_>) -> std::fmt::Result {
        match self {
            TaskType::BinanceStream => write!(f, "Binance"),
            TaskType::BybitStream => write!(f, "Bybit"),
            TaskType::EthereumBlockMetadata => write!(f, "Ethereum"),
            TaskType::ClickHouseInsert => write!(f, "ClickHouse"),
            TaskType::FetchTimeboostBids => write!(f, "Timeboost"),
        }
    }
}

struct TaskSupervisor {
    restart_attempts: HashMap<TaskType, u32>,
    max_attempts: u32,
    initial_delay: Duration,
    max_delay: Duration,
}

impl TaskSupervisor {
    fn new(max_attempts: u32, initial_delay_secs: u64, max_delay_secs: u64) -> Self {
        Self {
            restart_attempts: HashMap::new(),
            max_attempts,
            initial_delay: Duration::from_secs(initial_delay_secs),
            max_delay: Duration::from_secs(max_delay_secs),
        }
    }

    fn should_restart(&mut self, task_type: &TaskType) -> bool {
        if self.max_attempts == 0 {
            return true; // Unlimited restarts
        }

        let attempts = self.restart_attempts.entry(task_type.clone()).or_insert(0);
        *attempts < self.max_attempts
    }

    async fn wait_before_restart(&mut self, task_type: &TaskType) {
        let attempts = self.restart_attempts.entry(task_type.clone()).or_insert(0);
        *attempts += 1;

        // Exponential backoff: delay = min(initial_delay * 2^(attempts-1), max_delay)
        let delay = std::cmp::min(
            self.initial_delay * 2_u32.pow(attempts.saturating_sub(1)),
            self.max_delay,
        );

        tracing::info!(
            "Waiting {:?} before restarting {} task (attempt {})",
            delay,
            task_type,
            attempts
        );
        tokio::time::sleep(delay).await;
    }

    fn reset_attempts(&mut self, task_type: &TaskType) {
        self.restart_attempts.remove(task_type);
    }
}

fn read_symbols(filename: &str) -> eyre::Result<SymbolsConfig> {
    let file = File::open(filename).wrap_err("Failed to open symbols YAML file")?;
    SymbolsConfig::from_yaml(file)
}

#[tokio::main]
async fn main() -> eyre::Result<()> {
    // Parse command line arguments
    let cli = Cli::parse();

    // Load environment variables from .env file
    dotenv().ok();

    // Initialize tracing with environment filter using CLI log level
    let log_level = format!("exc_clickhouse={},info", cli.log_level);
    let subscriber = FmtSubscriber::builder()
        .with_env_filter(
            EnvFilter::try_from_default_env().unwrap_or_else(|_| EnvFilter::new(&log_level)),
        )
        .finish();
    tracing::subscriber::set_global_default(subscriber)?;

    match cli.command {
        Commands::Db(db_cmd) => match db_cmd.command {
            DbCommands::Timeboost => {
                tracing::info!("Backfilling timeboost bids");
                timeboost::bids::backfill_timeboost_bids().await?;
                tracing::info!("Timeboost bids backfill complete");
                return Ok(());
            }
            DbCommands::FetchBinanceSymbols(args) => {
                tracing::info!("Fetching top Binance SPOT symbols");
                let pairs = fetch_binance_top_spot_pairs(args.limit).await?;
                let symbols: Vec<String> = pairs.iter().map(|p| p.pair.clone()).collect();
                let cfg = SymbolsConfig {
                    entries: vec![SymbolsConfigEntry {
                        exchange: "Binance".to_string(),
                        market: "SPOT".to_string(),
                        symbols,
                    }],
                };
                let file = std::fs::File::create(&args.output)
                    .wrap_err("Failed to create output YAML file")?;
                cfg.to_yaml(file)?;
                tracing::info!("Symbols written to {}", args.output);

                if args.update_clickhouse {
                    tracing::info!("Updating ClickHouse trading_pairs table");
                    let ch_cfg = ClickHouseConfig::from_env()?;
                    let ch = ClickHouseService::new(ch_cfg);
                    ch.write_trading_pairs(pairs).await?;
                }

                return Ok(());
            }
        },
        Commands::Stream(args) => run_stream(args).await,
    }
}

async fn run_stream(args: StreamArgs) -> eyre::Result<()> {
    // Initialize task supervisor if restart is enabled
    let mut supervisor = if args.enable_restart {
        Some(TaskSupervisor::new(
            args.max_restart_attempts,
            args.restart_delay_seconds,
            args.max_restart_delay_seconds,
        ))
    } else {
        None
    };

    if args.skip_binance
        && args.skip_bybit
        && args.skip_ethereum
        && args.skip_clickhouse
        && args.skip_timeboost
    {
        tracing::warn!("No tasks were enabled. Use --help to see available options.");
        return Ok(());
    }

    loop {
        // Create new channel for each restart cycle
        let (msg_tx, msg_rx) = mpsc::unbounded_channel::<Vec<ClickhouseMessage>>();
        let mut set = tokio::task::JoinSet::new();

        // Spawn tasks
        if !args.skip_binance {
            let config = read_symbols(&args.symbols_file)?;
            let symbols: Vec<String> = config
                .entries
                .iter()
                .filter(|e| e.exchange.eq_ignore_ascii_case("binance"))
                .flat_map(|e| e.symbols.iter().cloned().map(|s| s.to_lowercase()))
                .collect();
            let batch_size = args.batch_size;
            let tx = msg_tx.clone();

            tracing::info!("Spawning binance stream for symbols: {:?}", symbols);
            set.spawn(async move {
                (
                    TaskType::BinanceStream,
                    binance_stream_task(tx, symbols, batch_size).await,
                )
            });
        }

        if !args.skip_bybit {
            let config = read_symbols(&args.symbols_file)?;
            let symbols: Vec<String> = config
                .entries
                .iter()
                .filter(|e| e.exchange.eq_ignore_ascii_case("bybit"))
                .flat_map(|e| e.symbols.iter().cloned())
                .collect();
            let batch_size = args.batch_size;
            let tx = msg_tx.clone();

            tracing::info!("Spawning bybit stream for symbols: {:?}", symbols);
            set.spawn(async move {
                (
                    TaskType::BybitStream,
                    bybit_stream_task(tx, symbols, batch_size).await,
                )
            });
        }

        if !args.skip_ethereum {
            let rpc_url = args
                .rpc_url
                .clone()
                .or_else(|| std::env::var("RPC_URL").ok())
                .ok_or(eyre::eyre!(
                    "RPC_URL must be provided via --rpc-url flag or RPC_URL environment variable"
                ))?;

            tracing::info!(
                "Spawning ethereum block metadata task from RPC URL: {}",
                rpc_url
            );
            let tx = msg_tx.clone();
            set.spawn(async move {
                (
                    TaskType::EthereumBlockMetadata,
                    ethereum::fetch_blocks_task(rpc_url, tx).await,
                )
            });
        }

        if !args.skip_clickhouse {
            tracing::info!("Spawning clickhouse writer task");
            set.spawn(async move {
                (
                    TaskType::ClickHouseInsert,
                    clickhouse_writer_task(msg_rx).await,
                )
            });
        }

        if !args.skip_timeboost {
            tracing::info!("Spawning timeboost bids task");
            let tx = msg_tx.clone();
            set.spawn(async move {
                (
                    TaskType::FetchTimeboostBids,
                    timeboost::bids::fetch_bids_task(tx).await,
                )
            });
        }

        // Drop the sender to ensure proper cleanup
        drop(msg_tx);

        let mut should_restart = false;
        let mut failed_tasks = Vec::new();

        // Monitor tasks
        tokio::select! {
            _ = async {
                while let Some(res) = set.join_next().await {
                    match res {
                        Ok((task_type, Ok(()))) => {
                            tracing::info!("{} task completed successfully", task_type);
                            if let Some(ref mut supervisor) = supervisor {
                                supervisor.reset_attempts(&task_type);
                            }
                        }
                        Ok((task_type, Err(err))) => {
                            tracing::error!("{} task failed: {:?}", task_type, err);

                            if let Some(ref mut supervisor) = supervisor {
                                if supervisor.should_restart(&task_type) {
                                    failed_tasks.push(task_type.clone());
                                    should_restart = true;
                                    break;
                                } else {
                                    tracing::error!("{} task exceeded maximum restart attempts", task_type);
                                    break;
                                }
                            } else {
                                tracing::info!("Task restart is disabled, shutting down");
                                break;
                            }
                        }
                        Err(join_err) => {
                            tracing::error!("Task panicked: {}", join_err);
                            if supervisor.is_none() {
                                break;
                            }
                            // For panics, we'll restart all tasks to be safe
                            should_restart = true;
                            break;
                        }
                    }
                }
            } => {
                if !should_restart {
                    tracing::info!("All tasks completed or failed without restart enabled");
                    break;
                }
            }
            _ = tokio::signal::ctrl_c() => {
                tracing::info!("SIGINT received; shutting down worker tasks");
                break;
            }
        }

        // Abort remaining tasks
        set.abort_all();
        while let Some(res) = set.join_next().await {
            if let Err(e) = res {
                tracing::debug!("Error during task shutdown: {}", e);
            }
        }

        if !should_restart {
            break;
        }

        // Wait before restarting failed tasks
        if let Some(ref mut supervisor) = supervisor {
            for task_type in &failed_tasks {
                supervisor.wait_before_restart(task_type).await;
            }
            tracing::info!("Restarting failed tasks: {:?}", failed_tasks);
        }
    }

    tracing::info!("Application shutdown complete");
    Ok(())
}

async fn binance_stream_task(
    evt_tx: mpsc::UnboundedSender<Vec<ClickhouseMessage>>,
    symbols: Vec<String>,
    batch_size: usize,
) -> eyre::Result<()> {
    let binance = BinanceClient::builder().add_symbols(symbols).build()?;
    let combined_stream = binance.stream_events().await?;
    let chunks = combined_stream
        .filter_map(
            |event: Result<NormalizedEvent, ExchangeStreamError>| async move {
                match event {
                    Ok(NormalizedEvent::Trade(trade)) => {
                        Some(ClickhouseMessage::Cex(NormalizedEvent::Trade(trade)))
                    }
                    Ok(NormalizedEvent::Quote(quote)) => {
                        Some(ClickhouseMessage::Cex(NormalizedEvent::Quote(quote)))
                    }
                    Err(e) => {
                        // TODO: handle error
                        tracing::error!("Error parsing event: {:?}", e);
                        None
                    }
                }
            },
        )
        .chunks(batch_size);
    pin_mut!(chunks);
    while let Some(chunk) = chunks.next().await {
        let res = evt_tx.send(chunk);
        if res.is_err() {
            tracing::error!("Failed to send chunk to channel");
        }
    }
    Ok(())
}

async fn bybit_stream_task(
    evt_tx: mpsc::UnboundedSender<Vec<ClickhouseMessage>>,
    symbols: Vec<String>,
    batch_size: usize,
) -> eyre::Result<()> {
    let bybit = BybitClient::builder().add_symbols(symbols).build()?;
    let combined_stream = bybit.stream_events().await?;
    let chunks = combined_stream
        .filter_map(
            |event: Result<NormalizedEvent, ExchangeStreamError>| async move {
                match event {
                    Ok(NormalizedEvent::Trade(trade)) => {
                        Some(ClickhouseMessage::Cex(NormalizedEvent::Trade(trade)))
                    }
                    Ok(NormalizedEvent::Quote(quote)) => {
                        Some(ClickhouseMessage::Cex(NormalizedEvent::Quote(quote)))
                    }
                    Err(e) => {
                        tracing::error!("Error parsing event: {:?}", e);
                        None
                    }
                }
            },
        )
        .chunks(batch_size);
    pin_mut!(chunks);
    while let Some(chunk) = chunks.next().await {
        let res = evt_tx.send(chunk);
        if res.is_err() {
            tracing::error!("Failed to send chunk to channel");
        }
    }
    Ok(())
}

async fn clickhouse_writer_task(
    rx: mpsc::UnboundedReceiver<Vec<ClickhouseMessage>>,
) -> eyre::Result<()> {
    let cfg = ClickHouseConfig::from_env()?;
    let clickhouse_svc = ClickHouseService::new(cfg);
    pin_mut!(rx);
    while let Some(batch) = rx.recv().await {
        clickhouse_svc.handle_msg(batch).await?;
    }
    Ok(())
}<|MERGE_RESOLUTION|>--- conflicted
+++ resolved
@@ -1,8 +1,4 @@
-use crate::symbols::{
-    SymbolsConfig,
-    SymbolsConfigEntry,
-    fetch_binance_top_spot_pairs,
-};
+use crate::symbols::{SymbolsConfig, SymbolsConfigEntry, fetch_binance_top_spot_pairs};
 use clap::{Args, Parser, Subcommand};
 use dotenv::dotenv;
 use eyre::WrapErr;
@@ -17,14 +13,7 @@
 use crate::{
     clickhouse::{ClickHouseConfig, ClickHouseService},
     models::{ClickhouseMessage, NormalizedEvent},
-<<<<<<< HEAD
     streams::{ExchangeStreamError, WebsocketStream, binance::BinanceClient, bybit::BybitClient},
-=======
-    streams::{
-        ExchangeStreamError, WebsocketStream,
-        binance::BinanceClient,
-    },
->>>>>>> 6d4691e3
 };
 
 mod clickhouse;
