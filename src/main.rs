use crate::symbols::{SymbolsConfig, SymbolsConfigEntry, fetch_binance_top_spot_pairs};
use clap::{Args, Parser, Subcommand};
use dotenv::dotenv;
use eyre::WrapErr;
use futures::pin_mut;
use futures::stream::StreamExt;
use std::collections::HashMap;
use std::fs::File;
use std::time::Duration;
use tokio::sync::mpsc;
use tower::{Service, ServiceBuilder, ServiceExt};
use tracing_subscriber::{EnvFilter, FmtSubscriber};

use crate::{
    clickhouse::{ClickHouseConfig, ClickHouseService},
    models::{ClickhouseMessage, NormalizedEvent},
    streams::{
        ExchangeStreamError, WebsocketStream, binance::BinanceClient, bybit::BybitClient,
        coinbase::CoinbaseClient, kraken::KrakenClient, kucoin::KucoinClient, okx::OkxClient,
    },
};

mod clickhouse;
mod ethereum;
mod models;
mod streams;
mod symbols;
mod timeboost;
mod tower_utils;

#[derive(Parser)]
#[command(name = "exc-clickhouse")]
#[command(about = "Exchange data collector to ClickHouse database")]
#[command(version)]
struct Cli {
    #[command(subcommand)]
    command: Commands,

    /// Log level (trace, debug, info, warn, error)
    #[arg(short, long, default_value = "info")]
    log_level: String,
}

#[derive(Subcommand)]
enum Commands {
    /// One-time database tasks
    Db(DbCmd),

    /// Run streaming tasks
    Stream(StreamArgs),
}

#[derive(Subcommand, Clone)]
enum DbCommands {
    /// Backfill timeboost bids
    Timeboost,
    /// Fetch Binance SPOT symbols from exchangeInfo
    FetchBinanceSymbols(FetchBinanceSymbolsArgs),
}

#[derive(Args, Clone)]
struct DbCmd {
    #[command(subcommand)]
    command: DbCommands,
}

#[derive(Args, Clone)]
struct FetchBinanceSymbolsArgs {
    /// Output YAML file path
    #[arg(short, long)]
    output: String,
    /// Also insert trading pairs into ClickHouse
    #[arg(long)]
    update_clickhouse: bool,

    #[arg(long)]
    limit: usize,
}

#[derive(Args, Clone)]
struct StreamArgs {
    /// Path to symbols file
    #[arg(short, long, default_value = "symbols.yaml")]
    symbols_file: String,

    /// Batch size for processing events
    #[arg(short, long, default_value_t = 500)]
    batch_size: usize,
    /// Skip Ethereum block metadata
    #[arg(long)]
    skip_ethereum: bool,

    /// Skip ClickHouse writer
    #[arg(long)]
    skip_clickhouse: bool,

    /// Skip Timeboost bids
    #[arg(long)]
    skip_timeboost: bool,

    /// RPC URL for Ethereum (overrides environment variable)
    #[arg(long)]
    rpc_url: Option<String>,

    /// Enable automatic restart of failed tasks
    #[arg(long)]
    enable_restart: bool,

    /// Maximum number of restart attempts per task (0 = unlimited)
    #[arg(long, default_value_t = 0)]
    max_restart_attempts: u32,

    /// Initial restart delay in seconds
    #[arg(long, default_value_t = 1)]
    restart_delay_seconds: u64,

    /// Maximum restart delay in seconds (for exponential backoff)
    #[arg(long, default_value_t = 300)]
    max_restart_delay_seconds: u64,

    /// Rate limit for ClickHouse requests per second
    #[arg(long, default_value_t = 5)]
    clickhouse_rate_limit: u64,
}

#[derive(Debug, Clone, Eq, Hash, PartialEq)]
enum TaskType {
    BinanceStream,
    BybitStream,
    OkxStream,
    CoinbaseStream,
    KrakenStream,
    KucoinStream,
    EthereumBlockMetadata,
    ClickHouseInsert,
    FetchTimeboostBids,
}

impl std::fmt::Display for TaskType {
    fn fmt(&self, f: &mut std::fmt::Formatter<'_>) -> std::fmt::Result {
        match self {
            TaskType::BinanceStream => write!(f, "Binance"),
            TaskType::BybitStream => write!(f, "Bybit"),
            TaskType::CoinbaseStream => write!(f, "Coinbase"),
            TaskType::KrakenStream => write!(f, "Kraken"),
            TaskType::KucoinStream => write!(f, "KuCoin"),
            TaskType::EthereumBlockMetadata => write!(f, "Ethereum"),
            TaskType::ClickHouseInsert => write!(f, "ClickHouse"),
            TaskType::FetchTimeboostBids => write!(f, "Timeboost"),
            TaskType::OkxStream => write!(f, "OKX"),
        }
    }
}

struct TaskSupervisor {
    restart_attempts: HashMap<TaskType, u32>,
    max_attempts: u32,
    initial_delay: Duration,
    max_delay: Duration,
}

impl TaskSupervisor {
    fn new(max_attempts: u32, initial_delay_secs: u64, max_delay_secs: u64) -> Self {
        Self {
            restart_attempts: HashMap::new(),
            max_attempts,
            initial_delay: Duration::from_secs(initial_delay_secs),
            max_delay: Duration::from_secs(max_delay_secs),
        }
    }

    fn should_restart(&mut self, task_type: &TaskType) -> bool {
        if self.max_attempts == 0 {
            return true; // Unlimited restarts
        }

        let attempts = self.restart_attempts.entry(task_type.clone()).or_insert(0);
        *attempts < self.max_attempts
    }

    async fn wait_before_restart(&mut self, task_type: &TaskType) {
        let attempts = self.restart_attempts.entry(task_type.clone()).or_insert(0);
        *attempts += 1;

        // Exponential backoff: delay = min(initial_delay * 2^(attempts-1), max_delay)
        let delay = std::cmp::min(
            self.initial_delay * 2_u32.pow(attempts.saturating_sub(1)),
            self.max_delay,
        );

        tracing::info!(
            "Waiting {:?} before restarting {} task (attempt {})",
            delay,
            task_type,
            attempts
        );
        tokio::time::sleep(delay).await;
    }

    fn reset_attempts(&mut self, task_type: &TaskType) {
        self.restart_attempts.remove(task_type);
    }
}

fn read_symbols(filename: &str) -> eyre::Result<SymbolsConfig> {
    let file = File::open(filename).wrap_err("Failed to open symbols YAML file")?;
    SymbolsConfig::from_yaml(file)
}

#[tokio::main]
async fn main() -> eyre::Result<()> {
    // Parse command line arguments
    let cli = Cli::parse();

    // Load environment variables from .env file
    dotenv().ok();

    // Initialize tracing with environment filter using CLI log level
    let log_level = format!("exc_clickhouse={},info", cli.log_level);
    let subscriber = FmtSubscriber::builder()
        .with_env_filter(
            EnvFilter::try_from_default_env().unwrap_or_else(|_| EnvFilter::new(&log_level)),
        )
        .finish();
    tracing::subscriber::set_global_default(subscriber)?;

    match cli.command {
        Commands::Db(db_cmd) => match db_cmd.command {
            DbCommands::Timeboost => {
                tracing::info!("Backfilling timeboost bids");
                timeboost::bids::backfill_timeboost_bids().await?;
                tracing::info!("Timeboost bids backfill complete");
                return Ok(());
            }
            DbCommands::FetchBinanceSymbols(args) => {
                tracing::info!("Fetching top Binance SPOT symbols");
                let pairs = fetch_binance_top_spot_pairs(args.limit).await?;
                let symbols: Vec<String> = pairs.iter().map(|p| p.pair.clone()).collect();
                let cfg = SymbolsConfig {
                    entries: vec![SymbolsConfigEntry {
                        exchange: "Binance".to_string(),
                        market: "SPOT".to_string(),
                        symbols,
                    }],
                };
                let file = std::fs::File::create(&args.output)
                    .wrap_err("Failed to create output YAML file")?;
                cfg.to_yaml(file)?;
                tracing::info!("Symbols written to {}", args.output);

                if args.update_clickhouse {
                    tracing::info!("Updating ClickHouse trading_pairs table");
                    let ch_cfg = ClickHouseConfig::from_env()?;
                    let ch = ClickHouseService::new(ch_cfg);
                    ch.write_trading_pairs(pairs).await?;
                }

                return Ok(());
            }
        },
        Commands::Stream(args) => run_stream(args).await,
    }
}

async fn run_stream(args: StreamArgs) -> eyre::Result<()> {
    // Load symbols configuration once
    let symbols_cfg = read_symbols(&args.symbols_file)?;

    let binance_symbols: Vec<String> = symbols_cfg
        .entries
        .iter()
        .filter(|e| e.exchange.eq_ignore_ascii_case("binance"))
        .flat_map(|e| e.symbols.iter().cloned().map(|s| s.to_lowercase()))
        .collect();

    let bybit_symbols: Vec<String> = symbols_cfg
        .entries
        .iter()
        .filter(|e| e.exchange.eq_ignore_ascii_case("bybit"))
        .flat_map(|e| e.symbols.iter().cloned())
        .collect();

    let okx_symbols: Vec<String> = symbols_cfg
        .entries
        .iter()
        .filter(|e| e.exchange.eq_ignore_ascii_case("okx"))
        .flat_map(|e| e.symbols.iter().cloned())
        .collect();

    let coinbase_symbols: Vec<String> = symbols_cfg
        .entries
        .iter()
        .filter(|e| e.exchange.eq_ignore_ascii_case("coinbase"))
        .flat_map(|e| e.symbols.iter().cloned())
        .collect();

    let kraken_symbols: Vec<String> = symbols_cfg
        .entries
        .iter()
        .filter(|e| e.exchange.eq_ignore_ascii_case("kraken"))
        .flat_map(|e| e.symbols.iter().cloned())
        .collect();

    let kucoin_symbols: Vec<String> = symbols_cfg
        .entries
        .iter()
        .filter(|e| e.exchange.eq_ignore_ascii_case("kucoin"))
        .flat_map(|e| e.symbols.iter().cloned())
        .collect();

    // Initialize task supervisor if restart is enabled
    let mut supervisor = if args.enable_restart {
        Some(TaskSupervisor::new(
            args.max_restart_attempts,
            args.restart_delay_seconds,
            args.max_restart_delay_seconds,
        ))
    } else {
        None
    };

    let no_exchange = binance_symbols.is_empty()
        && bybit_symbols.is_empty()
        && okx_symbols.is_empty()
        && coinbase_symbols.is_empty()
        && kraken_symbols.is_empty()
        && kucoin_symbols.is_empty();

    if no_exchange && args.skip_ethereum && args.skip_clickhouse && args.skip_timeboost {
        tracing::warn!("No tasks were enabled. Use --help to see available options.");
        return Ok(());
    }

    loop {
        // Create new channel for each restart cycle
        let (msg_tx, msg_rx) = mpsc::unbounded_channel::<ClickhouseMessage>();
        let mut set = tokio::task::JoinSet::new();

        // Spawn tasks
<<<<<<< HEAD
        if !args.skip_binance {
            let config = read_symbols(&args.symbols_file)?;
            let symbols: Vec<String> = config
                .entries
                .iter()
                .filter(|e| e.exchange.eq_ignore_ascii_case("binance"))
                .flat_map(|e| e.symbols.iter().cloned().map(|s| s.to_lowercase()))
                .collect();
=======
        if !binance_symbols.is_empty() {
            let symbols = binance_symbols.clone();
            let batch_size = args.batch_size;
>>>>>>> d0c3b3ec
            let tx = msg_tx.clone();

            tracing::info!("Spawning binance stream for symbols: {:?}", symbols);
            set.spawn(async move {
                (
                    TaskType::BinanceStream,
                    binance_stream_task(tx, symbols).await,
                )
            });
        }

<<<<<<< HEAD
        if !args.skip_bybit {
            let config = read_symbols(&args.symbols_file)?;
            let symbols: Vec<String> = config
                .entries
                .iter()
                .filter(|e| e.exchange.eq_ignore_ascii_case("bybit"))
                .flat_map(|e| e.symbols.iter().cloned())
                .collect();
=======
        if !bybit_symbols.is_empty() {
            let symbols = bybit_symbols.clone();
            let batch_size = args.batch_size;
>>>>>>> d0c3b3ec
            let tx = msg_tx.clone();

            tracing::info!("Spawning bybit stream for symbols: {:?}", symbols);
            set.spawn(async move { (TaskType::BybitStream, bybit_stream_task(tx, symbols).await) });
        }

<<<<<<< HEAD
        if !args.skip_okx {
            let config = read_symbols(&args.symbols_file)?;
            let symbols: Vec<String> = config
                .entries
                .iter()
                .filter(|e| e.exchange.eq_ignore_ascii_case("okx"))
                .flat_map(|e| e.symbols.iter().cloned())
                .collect();

=======
        if !okx_symbols.is_empty() {
            let symbols = okx_symbols.clone();
            let batch_size = args.batch_size;
>>>>>>> d0c3b3ec
            let tx = msg_tx.clone();

            tracing::info!("Spawning okx stream for symbols: {:?}", symbols);
            set.spawn(async move { (TaskType::OkxStream, okx_stream_task(tx, symbols).await) });
        }

<<<<<<< HEAD
        if !args.skip_coinbase {
            let config = read_symbols(&args.symbols_file)?;
            let symbols: Vec<String> = config
                .entries
                .iter()
                .filter(|e| e.exchange.eq_ignore_ascii_case("coinbase"))
                .flat_map(|e| e.symbols.iter().cloned())
                .collect();
=======
        if !coinbase_symbols.is_empty() {
            let symbols = coinbase_symbols.clone();
            let batch_size = args.batch_size;
>>>>>>> d0c3b3ec
            let tx = msg_tx.clone();

            tracing::info!("Spawning coinbase stream for symbols: {:?}", symbols);
            set.spawn(async move {
                (
                    TaskType::CoinbaseStream,
                    coinbase_stream_task(tx, symbols).await,
                )
            });
        }

<<<<<<< HEAD
        if !args.skip_kraken {
            let config = read_symbols(&args.symbols_file)?;
            let symbols: Vec<String> = config
                .entries
                .iter()
                .filter(|e| e.exchange.eq_ignore_ascii_case("kraken"))
                .flat_map(|e| e.symbols.iter().cloned())
                .collect();
=======
        if !kraken_symbols.is_empty() {
            let symbols = kraken_symbols.clone();
            let batch_size = args.batch_size;
>>>>>>> d0c3b3ec
            let tx = msg_tx.clone();

            tracing::info!("Spawning kraken stream for symbols: {:?}", symbols);
            set.spawn(async move {
                (
                    TaskType::KrakenStream,
                    kraken_stream_task(tx, symbols).await,
                )
            });
        }

<<<<<<< HEAD
        if !args.skip_kucoin {
            let config = read_symbols(&args.symbols_file)?;
            let symbols: Vec<String> = config
                .entries
                .iter()
                .filter(|e| e.exchange.eq_ignore_ascii_case("kucoin"))
                .flat_map(|e| e.symbols.iter().cloned())
                .collect();
=======
        if !kucoin_symbols.is_empty() {
            let symbols = kucoin_symbols.clone();
            let batch_size = args.batch_size;
>>>>>>> d0c3b3ec
            let tx = msg_tx.clone();

            tracing::info!("Spawning kucoin stream for symbols: {:?}", symbols);
            set.spawn(async move {
                (
                    TaskType::KucoinStream,
                    kucoin_stream_task(tx, symbols).await,
                )
            });
        }

        if !args.skip_ethereum {
            let rpc_url = args
                .rpc_url
                .clone()
                .or_else(|| std::env::var("RPC_URL").ok())
                .ok_or(eyre::eyre!(
                    "RPC_URL must be provided via --rpc-url flag or RPC_URL environment variable"
                ))?;

            tracing::info!(
                "Spawning ethereum block metadata task from RPC URL: {}",
                rpc_url
            );
            let tx = msg_tx.clone();
            set.spawn(async move {
                (
                    TaskType::EthereumBlockMetadata,
                    ethereum::fetch_blocks_task(rpc_url, tx).await,
                )
            });
        }

        if !args.skip_clickhouse {
            tracing::info!("Spawning clickhouse writer task");
            set.spawn(async move {
                (
                    TaskType::ClickHouseInsert,
                    clickhouse_writer_task(msg_rx, args.clickhouse_rate_limit, args.batch_size).await,
                )
            });
        }

        if !args.skip_timeboost {
            tracing::info!("Spawning timeboost bids task");
            let tx = msg_tx.clone();
            set.spawn(async move {
                (
                    TaskType::FetchTimeboostBids,
                    timeboost::bids::fetch_bids_task(tx).await,
                )
            });
        }

        // Drop the sender to ensure proper cleanup
        drop(msg_tx);

        let mut should_restart = false;
        let mut failed_tasks = Vec::new();

        // Monitor tasks
        tokio::select! {
            _ = async {
                while let Some(res) = set.join_next().await {
                    match res {
                        Ok((task_type, Ok(()))) => {
                            tracing::info!("{} task completed successfully", task_type);
                            if let Some(ref mut supervisor) = supervisor {
                                supervisor.reset_attempts(&task_type);
                            }
                        }
                        Ok((task_type, Err(err))) => {
                            tracing::error!("{} task failed: {:?}", task_type, err);

                            if let Some(ref mut supervisor) = supervisor {
                                if supervisor.should_restart(&task_type) {
                                    failed_tasks.push(task_type.clone());
                                    should_restart = true;
                                    break;
                                } else {
                                    tracing::error!("{} task exceeded maximum restart attempts", task_type);
                                    break;
                                }
                            } else {
                                tracing::info!("Task restart is disabled, shutting down");
                                break;
                            }
                        }
                        Err(join_err) => {
                            tracing::error!("Task panicked: {}", join_err);
                            if supervisor.is_none() {
                                break;
                            }
                            // For panics, we'll restart all tasks to be safe
                            should_restart = true;
                            break;
                        }
                    }
                }
            } => {
                if !should_restart {
                    tracing::info!("All tasks completed or failed without restart enabled");
                    break;
                }
            }
            _ = tokio::signal::ctrl_c() => {
                tracing::info!("SIGINT received; shutting down worker tasks");
                break;
            }
        }

        // Abort remaining tasks
        set.abort_all();
        while let Some(res) = set.join_next().await {
            if let Err(e) = res {
                tracing::debug!("Error during task shutdown: {}", e);
            }
        }

        if !should_restart {
            break;
        }

        // Wait before restarting failed tasks
        if let Some(ref mut supervisor) = supervisor {
            for task_type in &failed_tasks {
                supervisor.wait_before_restart(task_type).await;
            }
            tracing::info!("Restarting failed tasks: {:?}", failed_tasks);
        }
    }

    tracing::info!("Application shutdown complete");
    Ok(())
}

async fn binance_stream_task(
    evt_tx: mpsc::UnboundedSender<ClickhouseMessage>,
    symbols: Vec<String>,
) -> eyre::Result<()> {
    let binance = BinanceClient::builder().add_symbols(symbols).build()?;
    let combined_stream = binance.stream_events().await?;
    let stream = combined_stream.filter_map(
        |event: Result<NormalizedEvent, ExchangeStreamError>| async move {
            match event {
                Ok(NormalizedEvent::Trade(trade)) => {
                    Some(ClickhouseMessage::Cex(NormalizedEvent::Trade(trade)))
                }
                Ok(NormalizedEvent::Quote(quote)) => {
                    Some(ClickhouseMessage::Cex(NormalizedEvent::Quote(quote)))
                }
                Err(e) => {
                    tracing::error!("Error streaming binance event: {:?}", e);
                    None
                }
            }
        },
    );
    pin_mut!(stream);
    while let Some(msg) = stream.next().await {
        if evt_tx.send(msg).is_err() {
            tracing::error!("Failed to send message to channel");
        }
    }
    Ok(())
}

async fn bybit_stream_task(
    evt_tx: mpsc::UnboundedSender<ClickhouseMessage>,
    symbols: Vec<String>,
) -> eyre::Result<()> {
    let bybit = BybitClient::builder().add_symbols(symbols).build()?;
    let combined_stream = bybit.stream_events().await?;
    let stream = combined_stream.filter_map(
        |event: Result<NormalizedEvent, ExchangeStreamError>| async move {
            match event {
                Ok(NormalizedEvent::Trade(trade)) => {
                    Some(ClickhouseMessage::Cex(NormalizedEvent::Trade(trade)))
                }
                Ok(NormalizedEvent::Quote(quote)) => {
                    Some(ClickhouseMessage::Cex(NormalizedEvent::Quote(quote)))
                }
                Err(e) => {
                    tracing::error!("Error streaming bybit event: {:?}", e);
                    None
                }
            }
        },
    );
    pin_mut!(stream);
    while let Some(msg) = stream.next().await {
        if evt_tx.send(msg).is_err() {
            tracing::error!("Failed to send message to channel");
        }
    }
    Ok(())
}

async fn okx_stream_task(
    evt_tx: mpsc::UnboundedSender<ClickhouseMessage>,
    symbols: Vec<String>,
) -> eyre::Result<()> {
    let okx = OkxClient::builder().add_symbols(symbols).build()?;
    let combined_stream = okx.stream_events().await?;
    let stream = combined_stream.filter_map(
        |event: Result<NormalizedEvent, ExchangeStreamError>| async move {
            match event {
                Ok(NormalizedEvent::Trade(trade)) => {
                    Some(ClickhouseMessage::Cex(NormalizedEvent::Trade(trade)))
                }
                Ok(NormalizedEvent::Quote(quote)) => {
                    Some(ClickhouseMessage::Cex(NormalizedEvent::Quote(quote)))
                }
                Err(e) => {
                    tracing::error!("Error streaming okx event: {:?}", e);
                    None
                }
            }
        },
    );
    pin_mut!(stream);
    while let Some(msg) = stream.next().await {
        if evt_tx.send(msg).is_err() {
            tracing::error!("Failed to send message to channel");
        }
    }
    Ok(())
}

async fn coinbase_stream_task(
    evt_tx: mpsc::UnboundedSender<ClickhouseMessage>,
    symbols: Vec<String>,
) -> eyre::Result<()> {
    let coinbase = CoinbaseClient::builder().add_symbols(symbols).build()?;
    let combined_stream = coinbase.stream_events().await?;
    let stream = combined_stream.filter_map(
        |event: Result<NormalizedEvent, ExchangeStreamError>| async move {
            match event {
                Ok(NormalizedEvent::Trade(trade)) => {
                    Some(ClickhouseMessage::Cex(NormalizedEvent::Trade(trade)))
                }
                Ok(NormalizedEvent::Quote(quote)) => {
                    Some(ClickhouseMessage::Cex(NormalizedEvent::Quote(quote)))
                }
                Err(e) => {
                    tracing::error!("Error streaming coinbase event: {:?}", e);
                    None
                }
            }
        },
    );
    pin_mut!(stream);
    while let Some(msg) = stream.next().await {
        if evt_tx.send(msg).is_err() {
            tracing::error!("Failed to send message to channel");
        }
    }
    Ok(())
}

async fn kraken_stream_task(
    evt_tx: mpsc::UnboundedSender<ClickhouseMessage>,
    symbols: Vec<String>,
) -> eyre::Result<()> {
    let kraken = KrakenClient::builder().add_symbols(symbols).build()?;
    let combined_stream = kraken.stream_events().await?;
    let stream = combined_stream.filter_map(
        |event: Result<NormalizedEvent, ExchangeStreamError>| async move {
            match event {
                Ok(NormalizedEvent::Trade(trade)) => {
                    Some(ClickhouseMessage::Cex(NormalizedEvent::Trade(trade)))
                }
                Ok(NormalizedEvent::Quote(quote)) => {
                    Some(ClickhouseMessage::Cex(NormalizedEvent::Quote(quote)))
                }
                Err(e) => {
                    tracing::error!("Error streaming kraken event: {:?}", e);
                    None
                }
            }
        },
    );
    pin_mut!(stream);
    while let Some(msg) = stream.next().await {
        if evt_tx.send(msg).is_err() {
            tracing::error!("Failed to send message to channel");
        }
    }
    Ok(())
}

async fn kucoin_stream_task(
    evt_tx: mpsc::UnboundedSender<ClickhouseMessage>,
    symbols: Vec<String>,
) -> eyre::Result<()> {
    let kucoin = KucoinClient::builder().add_symbols(symbols).build().await?;
    let combined_stream = kucoin.stream_events().await?;
    let stream = combined_stream.filter_map(
        |event: Result<NormalizedEvent, ExchangeStreamError>| async move {
            match event {
                Ok(NormalizedEvent::Trade(trade)) => {
                    Some(ClickhouseMessage::Cex(NormalizedEvent::Trade(trade)))
                }
                Ok(NormalizedEvent::Quote(quote)) => {
                    Some(ClickhouseMessage::Cex(NormalizedEvent::Quote(quote)))
                }
                Err(e) => {
                    tracing::error!("Error parsing event: {:?}", e);
                    None
                }
            }
        },
    );
    pin_mut!(stream);
    while let Some(msg) = stream.next().await {
        if evt_tx.send(msg).is_err() {
            tracing::error!("Failed to send message to channel");
        }
    }
    Ok(())
}

async fn clickhouse_writer_task(
    mut rx: mpsc::UnboundedReceiver<ClickhouseMessage>,
    rate_limit: u64,
    batch_size: usize,
) -> eyre::Result<()> {
    let cfg = ClickHouseConfig::from_env()?;
    let clickhouse_svc = ClickHouseService::new(cfg);
    let mut service = ServiceBuilder::new()
        .rate_limit(rate_limit, Duration::from_secs(1))
        .service(clickhouse_svc);
    let mut buffer = Vec::with_capacity(batch_size);

    while rx.recv_many(&mut buffer, batch_size).await > 0 {
        service.ready().await?;
        service.call(std::mem::take(&mut buffer)).await?;
    }

    if !buffer.is_empty() {
        service.ready().await?;
        service.call(buffer).await?;
    }
    Ok(())
}<|MERGE_RESOLUTION|>--- conflicted
+++ resolved
@@ -337,20 +337,8 @@
         let mut set = tokio::task::JoinSet::new();
 
         // Spawn tasks
-<<<<<<< HEAD
-        if !args.skip_binance {
-            let config = read_symbols(&args.symbols_file)?;
-            let symbols: Vec<String> = config
-                .entries
-                .iter()
-                .filter(|e| e.exchange.eq_ignore_ascii_case("binance"))
-                .flat_map(|e| e.symbols.iter().cloned().map(|s| s.to_lowercase()))
-                .collect();
-=======
         if !binance_symbols.is_empty() {
             let symbols = binance_symbols.clone();
-            let batch_size = args.batch_size;
->>>>>>> d0c3b3ec
             let tx = msg_tx.clone();
 
             tracing::info!("Spawning binance stream for symbols: {:?}", symbols);
@@ -362,61 +350,24 @@
             });
         }
 
-<<<<<<< HEAD
-        if !args.skip_bybit {
-            let config = read_symbols(&args.symbols_file)?;
-            let symbols: Vec<String> = config
-                .entries
-                .iter()
-                .filter(|e| e.exchange.eq_ignore_ascii_case("bybit"))
-                .flat_map(|e| e.symbols.iter().cloned())
-                .collect();
-=======
         if !bybit_symbols.is_empty() {
             let symbols = bybit_symbols.clone();
-            let batch_size = args.batch_size;
->>>>>>> d0c3b3ec
             let tx = msg_tx.clone();
 
             tracing::info!("Spawning bybit stream for symbols: {:?}", symbols);
             set.spawn(async move { (TaskType::BybitStream, bybit_stream_task(tx, symbols).await) });
         }
 
-<<<<<<< HEAD
-        if !args.skip_okx {
-            let config = read_symbols(&args.symbols_file)?;
-            let symbols: Vec<String> = config
-                .entries
-                .iter()
-                .filter(|e| e.exchange.eq_ignore_ascii_case("okx"))
-                .flat_map(|e| e.symbols.iter().cloned())
-                .collect();
-
-=======
         if !okx_symbols.is_empty() {
             let symbols = okx_symbols.clone();
-            let batch_size = args.batch_size;
->>>>>>> d0c3b3ec
             let tx = msg_tx.clone();
 
             tracing::info!("Spawning okx stream for symbols: {:?}", symbols);
             set.spawn(async move { (TaskType::OkxStream, okx_stream_task(tx, symbols).await) });
         }
 
-<<<<<<< HEAD
-        if !args.skip_coinbase {
-            let config = read_symbols(&args.symbols_file)?;
-            let symbols: Vec<String> = config
-                .entries
-                .iter()
-                .filter(|e| e.exchange.eq_ignore_ascii_case("coinbase"))
-                .flat_map(|e| e.symbols.iter().cloned())
-                .collect();
-=======
         if !coinbase_symbols.is_empty() {
             let symbols = coinbase_symbols.clone();
-            let batch_size = args.batch_size;
->>>>>>> d0c3b3ec
             let tx = msg_tx.clone();
 
             tracing::info!("Spawning coinbase stream for symbols: {:?}", symbols);
@@ -428,20 +379,8 @@
             });
         }
 
-<<<<<<< HEAD
-        if !args.skip_kraken {
-            let config = read_symbols(&args.symbols_file)?;
-            let symbols: Vec<String> = config
-                .entries
-                .iter()
-                .filter(|e| e.exchange.eq_ignore_ascii_case("kraken"))
-                .flat_map(|e| e.symbols.iter().cloned())
-                .collect();
-=======
         if !kraken_symbols.is_empty() {
             let symbols = kraken_symbols.clone();
-            let batch_size = args.batch_size;
->>>>>>> d0c3b3ec
             let tx = msg_tx.clone();
 
             tracing::info!("Spawning kraken stream for symbols: {:?}", symbols);
@@ -453,20 +392,8 @@
             });
         }
 
-<<<<<<< HEAD
-        if !args.skip_kucoin {
-            let config = read_symbols(&args.symbols_file)?;
-            let symbols: Vec<String> = config
-                .entries
-                .iter()
-                .filter(|e| e.exchange.eq_ignore_ascii_case("kucoin"))
-                .flat_map(|e| e.symbols.iter().cloned())
-                .collect();
-=======
         if !kucoin_symbols.is_empty() {
             let symbols = kucoin_symbols.clone();
-            let batch_size = args.batch_size;
->>>>>>> d0c3b3ec
             let tx = msg_tx.clone();
 
             tracing::info!("Spawning kucoin stream for symbols: {:?}", symbols);
@@ -505,7 +432,8 @@
             set.spawn(async move {
                 (
                     TaskType::ClickHouseInsert,
-                    clickhouse_writer_task(msg_rx, args.clickhouse_rate_limit, args.batch_size).await,
+                    clickhouse_writer_task(msg_rx, args.clickhouse_rate_limit, args.batch_size)
+                        .await,
                 )
             });
         }
