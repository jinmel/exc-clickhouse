--- conflicted
+++ resolved
@@ -13,14 +13,10 @@
 use crate::{
     clickhouse::{ClickHouseConfig, ClickHouseService},
     models::{ClickhouseMessage, NormalizedEvent},
-<<<<<<< HEAD
     streams::{
         ExchangeStreamError, WebsocketStream, binance::BinanceClient, bybit::BybitClient,
-        coinbase::CoinbaseClient,
+        coinbase::CoinbaseClient, okx::OkxClient,
     },
-=======
-    streams::{ExchangeStreamError, WebsocketStream, binance::BinanceClient, bybit::BybitClient, okx::OkxClient},
->>>>>>> db162548
 };
 
 mod clickhouse;
@@ -98,15 +94,13 @@
     #[arg(long)]
     skip_bybit: bool,
 
-<<<<<<< HEAD
+    /// Skip OKX stream
+    #[arg(long)]
+    skip_okx: bool,
+
     /// Skip Coinbase stream
     #[arg(long)]
     skip_coinbase: bool,
-=======
-    /// Skip OKX stream
-    #[arg(long)]
-    skip_okx: bool,
->>>>>>> db162548
 
     /// Skip Ethereum block metadata
     #[arg(long)]
@@ -145,11 +139,8 @@
 enum TaskType {
     BinanceStream,
     BybitStream,
-<<<<<<< HEAD
+    OkxStream,
     CoinbaseStream,
-=======
-    OkxStream,
->>>>>>> db162548
     EthereumBlockMetadata,
     ClickHouseInsert,
     FetchTimeboostBids,
@@ -348,16 +339,32 @@
             });
         }
 
-<<<<<<< HEAD
-        if !args.skip_coinbase {
-=======
         if !args.skip_okx {
->>>>>>> db162548
             let config = read_symbols(&args.symbols_file)?;
             let symbols: Vec<String> = config
                 .entries
                 .iter()
-<<<<<<< HEAD
+                .filter(|e| e.exchange.eq_ignore_ascii_case("okx"))
+                .flat_map(|e| e.symbols.iter().cloned())
+                .collect();
+
+            let batch_size = args.batch_size;
+            let tx = msg_tx.clone();
+
+            tracing::info!("Spawning okx stream for symbols: {:?}", symbols);
+            set.spawn(async move {
+                (
+                    TaskType::OkxStream,
+                    okx_stream_task(tx, symbols, batch_size).await,
+                )
+            });
+        }
+
+        if !args.skip_coinbase {
+            let config = read_symbols(&args.symbols_file)?;
+            let symbols: Vec<String> = config
+                .entries
+                .iter()
                 .filter(|e| e.exchange.eq_ignore_ascii_case("coinbase"))
                 .flat_map(|e| e.symbols.iter().cloned())
                 .collect();
@@ -369,20 +376,6 @@
                 (
                     TaskType::CoinbaseStream,
                     coinbase_stream_task(tx, symbols, batch_size).await,
-=======
-                .filter(|e| e.exchange.eq_ignore_ascii_case("okx"))
-                .flat_map(|e| e.symbols.iter().cloned())
-                .collect();
-
-            let batch_size = args.batch_size;
-            let tx = msg_tx.clone();
-
-            tracing::info!("Spawning okx stream for symbols: {:?}", symbols);
-            set.spawn(async move {
-                (
-                    TaskType::OkxStream,
-                    okx_stream_task(tx, symbols, batch_size).await,
->>>>>>> db162548
                 )
             });
         }
@@ -583,22 +576,13 @@
     Ok(())
 }
 
-<<<<<<< HEAD
-async fn coinbase_stream_task(
-=======
 async fn okx_stream_task(
->>>>>>> db162548
     evt_tx: mpsc::UnboundedSender<Vec<ClickhouseMessage>>,
     symbols: Vec<String>,
     batch_size: usize,
 ) -> eyre::Result<()> {
-<<<<<<< HEAD
-    let coinbase = CoinbaseClient::builder().add_symbols(symbols).build()?;
-    let combined_stream = coinbase.stream_events().await?;
-=======
     let okx = OkxClient::builder().add_symbols(symbols).build()?;
     let combined_stream = okx.stream_events().await?;
->>>>>>> db162548
     let chunks = combined_stream
         .filter_map(
             |event: Result<NormalizedEvent, ExchangeStreamError>| async move {
@@ -627,6 +611,41 @@
     Ok(())
 }
 
+async fn coinbase_stream_task(
+    evt_tx: mpsc::UnboundedSender<Vec<ClickhouseMessage>>,
+    symbols: Vec<String>,
+    batch_size: usize,
+) -> eyre::Result<()> {
+    let coinbase = CoinbaseClient::builder().add_symbols(symbols).build()?;
+    let combined_stream = coinbase.stream_events().await?;
+    let chunks = combined_stream
+        .filter_map(
+            |event: Result<NormalizedEvent, ExchangeStreamError>| async move {
+                match event {
+                    Ok(NormalizedEvent::Trade(trade)) => {
+                        Some(ClickhouseMessage::Cex(NormalizedEvent::Trade(trade)))
+                    }
+                    Ok(NormalizedEvent::Quote(quote)) => {
+                        Some(ClickhouseMessage::Cex(NormalizedEvent::Quote(quote)))
+                    }
+                    Err(e) => {
+                        tracing::error!("Error parsing event: {:?}", e);
+                        None
+                    }
+                }
+            },
+        )
+        .chunks(batch_size);
+    pin_mut!(chunks);
+    while let Some(chunk) = chunks.next().await {
+        let res = evt_tx.send(chunk);
+        if res.is_err() {
+            tracing::error!("Failed to send chunk to channel");
+        }
+    }
+    Ok(())
+}
+
 async fn clickhouse_writer_task(
     rx: mpsc::UnboundedReceiver<Vec<ClickhouseMessage>>,
 ) -> eyre::Result<()> {
