use crate::streams::ExchangeStreamError;
use crate::streams::Parser;
use crate::streams::Subscription;
use async_stream::try_stream;
use futures::SinkExt;
<<<<<<< HEAD
use futures::stream::{Stream, StreamExt};
=======
use futures::stream::Stream;
use futures::stream::StreamExt;
use std::fmt::Debug;
>>>>>>> 56b66464
use std::pin::Pin;
use tokio::time::{Duration, Instant};
use tokio_tungstenite::tungstenite::Message;

pub struct ExchangeStreamBuilder<T, P, S>
where
    T: Send + 'static,
    P: Parser<Vec<T>> + Send + 'static + Clone + Unpin + Sync,
    S: Subscription + Send + 'static + Clone + Unpin,
{
    timeout: Option<Duration>,
    parser: P,
    url: String,
    subscription: S,
    _phantom: std::marker::PhantomData<T>,
}

impl<T, P, S> ExchangeStreamBuilder<T, P, S>
where
    T: Send + 'static + Debug,
    P: Parser<Vec<T>> + Send + 'static + Clone + Unpin + Sync,
    S: Subscription + Send + 'static + Clone + Unpin,
{
    pub fn new(url: &str, timeout: Option<Duration>, parser: P, subscription: S) -> Self {
        Self {
            timeout,
            parser,
            url: url.to_owned(),
            subscription,
            _phantom: std::marker::PhantomData,
        }
    }

    pub fn with_timeout(mut self, timeout: Duration) -> Self {
        self.timeout = Some(timeout);
        self
    }

    pub fn with_url(mut self, url: &str) -> Self {
        self.url = url.to_owned();
        self
    }

    pub fn build(
        self,
    ) -> Pin<Box<dyn Stream<Item = Result<T, ExchangeStreamError>> + Send + 'static>> {
        let url = self.url;
        let subscription = self.subscription;
        let parser = self.parser;
        let timeout = self.timeout;

        let stream = try_stream! {
            loop {
                tracing::trace!("Connecting to {}", &url);
                let (mut ws, response) = tokio_tungstenite::connect_async(&url)
                    .await
                    .map_err(|e| ExchangeStreamError::ConnectionError(e.to_string()))?;
                tracing::trace!(?response, "Connected to {}", url);
                let connected_at = Instant::now();

                let messages = subscription
                    .messages()
                    .map_err(|e| ExchangeStreamError::SubscriptionError(e.to_string()))?;
                let mut msg_stream = futures::stream::iter(messages.into_iter().map(Ok));
                ws.send_all(&mut msg_stream)
                    .await
                    .map_err(|e| ExchangeStreamError::StreamError(e.to_string()))?;

                // Create interval for periodic messages (e.g., every 30 seconds)
                let mut interval = tokio::time::interval(
                    subscription.heartbeat_interval().unwrap_or(Duration::from_secs(30)),
                );
                interval.tick().await; // Skip the first immediate tick

                let mut timeout_sleep: Pin<Box<dyn std::future::Future<Output = ()> + Send>> =
                    if let Some(dur) = timeout {
                        // Sleep until (connected_at + dur)
                        let wake_at = connected_at + dur;
                        let sleep = tokio::time::sleep_until(wake_at);
                        Box::pin(sleep)
                    } else {
                        // never fires
                        Box::pin(futures::future::pending())
                    };

                loop {
                    tokio::select! {
                        // Handle incoming WebSocket messages
                        msg = ws.next() => {
                            match msg {
                                Some(Ok(Message::Text(text))) => {
<<<<<<< HEAD
                                    match parser.parse(&text) {
                                        Ok(Some(parsed)) => {
                                            yield parsed;
                                        }
                                        Ok(None) => {
                                            // No parsed result, continue
                                        }
                                        Err(e) => {
                                            tracing::error!("Parse error: {}", e);
                                            // Continue processing other messages
=======
                                    let parsed = parser
                                        .parse(&text)
                                        .map_err(|e| ExchangeStreamError::MessageError(e.to_string()))?;
                                    if let Some(parsed) = parsed {
                                        for item in parsed {
                                            tx.send(Ok(item))
                                                .map_err(|e| ExchangeStreamError::StreamError(e.to_string()))?;
>>>>>>> 56b66464
                                        }
                                    }
                                }
                                Some(Ok(Message::Close(frame))) => {
                                    tracing::error!("Stream closed: {frame:?}");
                                    // Break from inner loop to reconnect
                                    break;
                                }
                                Some(Ok(_)) => {
                                    // Ping/pong handled automatically
                                }
                                Some(Err(e)) => {
                                    tracing::error!("Stream error: {e:?}");
                                    // Break from inner loop to reconnect
                                    break;
                                }
                                None => {
                                    tracing::warn!("WebSocket stream ended");
                                    break;
                                }
                            }
                        }

                        // Handle periodic interval
                        _ = interval.tick() => {
                            // Send periodic message (e.g., ping or heartbeat)
                            let heartbeat_msg = subscription.heartbeat();
                            if let Some(msg) = heartbeat_msg {
                                tracing::trace!(?msg, "Sending heartbeat");
                                if let Err(e) = ws.send(msg).await {
                                    tracing::warn!("Failed to send periodic ping: {e}");
                                }
                            }
                        }

                        // Handle timeout if configured
                        _ = &mut timeout_sleep => {
                            tracing::trace!("Timeout reached, reconnecting");
                            break;
                        }
                    }
                }
            }
        };

<<<<<<< HEAD
        Box::pin(stream)
=======
impl<T, P, S> Stream for ExchangeStream<T, P, S>
where
    T: Send + 'static,
    P: Parser<Vec<T>> + Send + 'static + Clone + Unpin + Sync,
    S: Subscription + Send + 'static + Clone + Unpin,
{
    type Item = Result<T, ExchangeStreamError>;

    fn poll_next(self: Pin<&mut Self>, cx: &mut Context<'_>) -> Poll<Option<Self::Item>> {
        let this = self.get_mut();
        if let Some(inner) = &mut this.inner {
            Pin::new(inner).poll_next(cx)
        } else {
            Poll::Pending
        }
    }
}

impl<T, P, S> Drop for ExchangeStream<T, P, S>
where
    T: Send + 'static,
    P: Parser<Vec<T>> + Send + 'static + Clone + Unpin + Sync,
    S: Subscription + Send + 'static + Clone + Unpin,
{
    fn drop(&mut self) {
        if let Some(handle) = &self.handle {
            handle.abort();
        }
>>>>>>> 56b66464
    }
}<|MERGE_RESOLUTION|>--- conflicted
+++ resolved
@@ -3,13 +3,9 @@
 use crate::streams::Subscription;
 use async_stream::try_stream;
 use futures::SinkExt;
-<<<<<<< HEAD
-use futures::stream::{Stream, StreamExt};
-=======
 use futures::stream::Stream;
 use futures::stream::StreamExt;
 use std::fmt::Debug;
->>>>>>> 56b66464
 use std::pin::Pin;
 use tokio::time::{Duration, Instant};
 use tokio_tungstenite::tungstenite::Message;
@@ -101,10 +97,11 @@
                         msg = ws.next() => {
                             match msg {
                                 Some(Ok(Message::Text(text))) => {
-<<<<<<< HEAD
                                     match parser.parse(&text) {
                                         Ok(Some(parsed)) => {
-                                            yield parsed;
+                                            for item in parsed {
+                                                yield item;
+                                            }
                                         }
                                         Ok(None) => {
                                             // No parsed result, continue
@@ -112,15 +109,6 @@
                                         Err(e) => {
                                             tracing::error!("Parse error: {}", e);
                                             // Continue processing other messages
-=======
-                                    let parsed = parser
-                                        .parse(&text)
-                                        .map_err(|e| ExchangeStreamError::MessageError(e.to_string()))?;
-                                    if let Some(parsed) = parsed {
-                                        for item in parsed {
-                                            tx.send(Ok(item))
-                                                .map_err(|e| ExchangeStreamError::StreamError(e.to_string()))?;
->>>>>>> 56b66464
                                         }
                                     }
                                 }
@@ -166,37 +154,6 @@
             }
         };
 
-<<<<<<< HEAD
         Box::pin(stream)
-=======
-impl<T, P, S> Stream for ExchangeStream<T, P, S>
-where
-    T: Send + 'static,
-    P: Parser<Vec<T>> + Send + 'static + Clone + Unpin + Sync,
-    S: Subscription + Send + 'static + Clone + Unpin,
-{
-    type Item = Result<T, ExchangeStreamError>;
-
-    fn poll_next(self: Pin<&mut Self>, cx: &mut Context<'_>) -> Poll<Option<Self::Item>> {
-        let this = self.get_mut();
-        if let Some(inner) = &mut this.inner {
-            Pin::new(inner).poll_next(cx)
-        } else {
-            Poll::Pending
-        }
-    }
-}
-
-impl<T, P, S> Drop for ExchangeStream<T, P, S>
-where
-    T: Send + 'static,
-    P: Parser<Vec<T>> + Send + 'static + Clone + Unpin + Sync,
-    S: Subscription + Send + 'static + Clone + Unpin,
-{
-    fn drop(&mut self) {
-        if let Some(handle) = &self.handle {
-            handle.abort();
-        }
->>>>>>> 56b66464
     }
 }