use super::{StreamSymbols, StreamType, Subscription};
use itertools::Itertools;
use serde::Serialize;
use tokio::time::Duration;

#[derive(Debug, Clone)]
pub struct BinanceSubscription {
    symbols: Vec<StreamSymbols>,
}

impl BinanceSubscription {
    pub fn new() -> Self {
        Self { symbols: vec![] }
    }

    pub fn add_markets(&mut self, symbols: Vec<StreamSymbols>) {
        self.symbols.extend(symbols);
    }
}

impl Subscription for BinanceSubscription {
    fn to_json(&self) -> Result<Vec<serde_json::Value>, serde_json::Error> {
        #[derive(Serialize)]
        struct SubscriptionMessage {
            method: String,
            params: Vec<String>,
            id: Option<String>,
        }

        let pararms = self
            .symbols
            .iter()
            .map(|market| {
                let stream_type = match market.stream_type {
                    StreamType::Trade => "trade",
                    StreamType::Quote => "bookTicker",
                };
                format!(
                    "{symbol}@{stream_type}",
                    symbol = market.symbol.to_lowercase(),
                    stream_type = stream_type
                )
            })
            .collect::<Vec<String>>();
        let id = rand::random::<u64>();
        let subscription_message = SubscriptionMessage {
            method: "SUBSCRIBE".to_string(),
            params: pararms,
            id: Some(id.to_string()),
        };
        Ok(vec![serde_json::to_value(subscription_message)?])
    }

    fn heartbeat(&self) -> Option<tokio_tungstenite::tungstenite::Message> {
        None
    }

    fn heartbeat_interval(&self) -> Option<Duration> {
        None
    }
}

#[derive(Debug, Clone)]
pub struct BybitSubscription {
    symbols: Vec<StreamSymbols>,
}

impl BybitSubscription {
    pub fn new() -> Self {
        Self { symbols: vec![] }
    }

    pub fn add_markets(&mut self, markets: Vec<StreamSymbols>) {
        self.symbols.extend(markets);
    }
}

impl Subscription for BybitSubscription {
    fn to_json(&self) -> Result<Vec<serde_json::Value>, serde_json::Error> {
        #[derive(Serialize)]
        struct SubscriptionMessage {
            req_id: Option<String>,
            op: &'static str,
            args: Vec<String>,
        }

        let args = self
            .symbols
            .iter()
            .map(|market| {
                let stream_type = match market.stream_type {
                    StreamType::Trade => "publicTrade",
                    StreamType::Quote => "orderbook.200",
                };
                format!(
                    "{stream_type}.{symbol}",
                    symbol = market.symbol,
                    stream_type = stream_type
                )
            })
            .collect::<Vec<String>>();

        let subscription_messages = args
            .iter()
            .chunks(5)
            .into_iter()
            .map(|args| {
                let subscription_message = SubscriptionMessage {
                    req_id: None,
                    op: "subscribe",
                    args: args.cloned().collect(),
                };
                let value = serde_json::to_value(subscription_message)?;
                Ok(value)
            })
            .collect::<Result<Vec<_>, _>>()?;

        Ok(subscription_messages)
    }

    fn heartbeat(&self) -> Option<tokio_tungstenite::tungstenite::Message> {
        #[derive(Serialize)]
        struct Ping {
            req_id: Option<String>,
            op: &'static str,
        }

        let ping = Ping {
            req_id: None,
            op: "ping",
        };

        let ping_message = serde_json::to_value(ping).unwrap();
        Some(tokio_tungstenite::tungstenite::Message::Text(
            ping_message.to_string().into(),
        ))
    }

    fn heartbeat_interval(&self) -> Option<Duration> {
        Some(Duration::from_secs(20))
    }
}

#[derive(Debug, Clone)]
<<<<<<< HEAD
pub struct KucoinSubscription {
    symbols: Vec<StreamSymbols>,
    ping_interval: Duration,
}

impl KucoinSubscription {
    pub fn new(ping_interval: Duration) -> Self {
        Self {
            symbols: vec![],
            ping_interval,
        }
=======
pub struct OkxSubscription {
    symbols: Vec<StreamSymbols>,
}

impl OkxSubscription {
    pub fn new() -> Self {
        Self { symbols: vec![] }
>>>>>>> d4623a6a
    }

    pub fn add_markets(&mut self, markets: Vec<StreamSymbols>) {
        self.symbols.extend(markets);
    }
}

<<<<<<< HEAD
impl Subscription for KucoinSubscription {
    fn to_json(&self) -> Result<Vec<serde_json::Value>, serde_json::Error> {
        #[derive(Serialize)]
        struct SubscriptionMessage {
            id: String,
            #[serde(rename = "type")]
            typ: &'static str,
            topic: String,
            #[serde(rename = "privateChannel")]
            private_channel: bool,
            response: bool,
        }

        let msgs = self
            .symbols
            .iter()
            .map(|m| {
                let topic_type = match m.stream_type {
                    StreamType::Trade => "/market/match",
                    StreamType::Quote => "/market/ticker",
                };
                let topic = format!("{}:{}", topic_type, m.symbol);
                let msg = SubscriptionMessage {
                    id: rand::random::<u64>().to_string(),
                    typ: "subscribe",
                    topic,
                    private_channel: false,
                    response: true,
                };
                serde_json::to_value(msg)
            })
            .collect::<Result<Vec<_>, _>>()?;
        Ok(msgs)
    }

    fn heartbeat(&self) -> Option<tokio_tungstenite::tungstenite::Message> {
        #[derive(Serialize)]
        struct PingMessage {
            id: String,
            #[serde(rename = "type")]
            typ: &'static str,
        }
        let msg = PingMessage {
            id: rand::random::<u64>().to_string(),
            typ: "ping",
        };
        Some(tokio_tungstenite::tungstenite::Message::Text(
            serde_json::to_string(&msg).unwrap().into(),
        ))
    }

    fn heartbeat_interval(&self) -> Option<Duration> {
        Some(self.ping_interval)
=======
impl Subscription for OkxSubscription {
    fn to_json(&self) -> Result<Vec<serde_json::Value>, serde_json::Error> {
        #[derive(Serialize)]
        struct Arg<'a> {
            channel: &'a str,
            #[serde(rename = "instId")]
            inst_id: &'a str,
        }
        #[derive(Serialize)]
        struct SubscriptionMessage<'a> {
            id: Option<String>,
            op: &'static str,
            args: Vec<Arg<'a>>,
        }

        let args = self
            .symbols
            .iter()
            .map(|market| {
                let channel = match market.stream_type {
                    StreamType::Trade => "trades",
                    StreamType::Quote => "tickers",
                };
                Arg {
                    channel,
                    inst_id: &market.symbol,
                }
            })
            .collect::<Vec<_>>();

        let msg = SubscriptionMessage {
            id: None,
            op: "subscribe",
            args,
        };
        Ok(vec![serde_json::to_value(msg)?])
    }

    fn heartbeat(&self) -> Option<tokio_tungstenite::tungstenite::Message> {
        Some(tokio_tungstenite::tungstenite::Message::Text("ping".into()))
    }

    fn heartbeat_interval(&self) -> Option<Duration> {
        Some(Duration::from_secs(20))
    }
}

#[derive(Debug, Clone)]
pub struct CoinbaseSubscription {
    symbols: Vec<StreamSymbols>,
}

impl CoinbaseSubscription {
    pub fn new() -> Self {
        Self { symbols: vec![] }
    }

    pub fn add_markets(&mut self, markets: Vec<StreamSymbols>) {
        self.symbols.extend(markets);
    }
}

impl Subscription for CoinbaseSubscription {
    fn to_json(&self) -> Result<Vec<serde_json::Value>, serde_json::Error> {
        let products = self
            .symbols
            .iter()
            .map(|m| m.symbol.clone())
            .unique()
            .collect::<Vec<String>>();
        let message = serde_json::json!({
            "type": "subscribe",
            "product_ids": products,
            "channels": ["matches", "ticker"],
        });
        Ok(vec![message])
    }

    fn heartbeat(&self) -> Option<tokio_tungstenite::tungstenite::Message> {
        None
    }

    fn heartbeat_interval(&self) -> Option<Duration> {
        None
>>>>>>> d4623a6a
    }
}<|MERGE_RESOLUTION|>--- conflicted
+++ resolved
@@ -142,19 +142,6 @@
 }
 
 #[derive(Debug, Clone)]
-<<<<<<< HEAD
-pub struct KucoinSubscription {
-    symbols: Vec<StreamSymbols>,
-    ping_interval: Duration,
-}
-
-impl KucoinSubscription {
-    pub fn new(ping_interval: Duration) -> Self {
-        Self {
-            symbols: vec![],
-            ping_interval,
-        }
-=======
 pub struct OkxSubscription {
     symbols: Vec<StreamSymbols>,
 }
@@ -162,7 +149,6 @@
 impl OkxSubscription {
     pub fn new() -> Self {
         Self { symbols: vec![] }
->>>>>>> d4623a6a
     }
 
     pub fn add_markets(&mut self, markets: Vec<StreamSymbols>) {
@@ -170,61 +156,6 @@
     }
 }
 
-<<<<<<< HEAD
-impl Subscription for KucoinSubscription {
-    fn to_json(&self) -> Result<Vec<serde_json::Value>, serde_json::Error> {
-        #[derive(Serialize)]
-        struct SubscriptionMessage {
-            id: String,
-            #[serde(rename = "type")]
-            typ: &'static str,
-            topic: String,
-            #[serde(rename = "privateChannel")]
-            private_channel: bool,
-            response: bool,
-        }
-
-        let msgs = self
-            .symbols
-            .iter()
-            .map(|m| {
-                let topic_type = match m.stream_type {
-                    StreamType::Trade => "/market/match",
-                    StreamType::Quote => "/market/ticker",
-                };
-                let topic = format!("{}:{}", topic_type, m.symbol);
-                let msg = SubscriptionMessage {
-                    id: rand::random::<u64>().to_string(),
-                    typ: "subscribe",
-                    topic,
-                    private_channel: false,
-                    response: true,
-                };
-                serde_json::to_value(msg)
-            })
-            .collect::<Result<Vec<_>, _>>()?;
-        Ok(msgs)
-    }
-
-    fn heartbeat(&self) -> Option<tokio_tungstenite::tungstenite::Message> {
-        #[derive(Serialize)]
-        struct PingMessage {
-            id: String,
-            #[serde(rename = "type")]
-            typ: &'static str,
-        }
-        let msg = PingMessage {
-            id: rand::random::<u64>().to_string(),
-            typ: "ping",
-        };
-        Some(tokio_tungstenite::tungstenite::Message::Text(
-            serde_json::to_string(&msg).unwrap().into(),
-        ))
-    }
-
-    fn heartbeat_interval(&self) -> Option<Duration> {
-        Some(self.ping_interval)
-=======
 impl Subscription for OkxSubscription {
     fn to_json(&self) -> Result<Vec<serde_json::Value>, serde_json::Error> {
         #[derive(Serialize)]
@@ -309,6 +240,80 @@
 
     fn heartbeat_interval(&self) -> Option<Duration> {
         None
->>>>>>> d4623a6a
+    }
+}
+
+#[derive(Debug, Clone)]
+pub struct KucoinSubscription {
+    symbols: Vec<StreamSymbols>,
+    ping_interval: Duration,
+}
+
+impl KucoinSubscription {
+    pub fn new(ping_interval: Duration) -> Self {
+        Self {
+            symbols: vec![],
+            ping_interval,
+        }
+    }
+
+    pub fn add_markets(&mut self, markets: Vec<StreamSymbols>) {
+        self.symbols.extend(markets);
+    }
+}
+
+impl Subscription for KucoinSubscription {
+    fn to_json(&self) -> Result<Vec<serde_json::Value>, serde_json::Error> {
+        #[derive(Serialize)]
+        struct SubscriptionMessage {
+            id: String,
+            #[serde(rename = "type")]
+            typ: &'static str,
+            topic: String,
+            #[serde(rename = "privateChannel")]
+            private_channel: bool,
+            response: bool,
+        }
+
+        let msgs = self
+            .symbols
+            .iter()
+            .map(|m| {
+                let topic_type = match m.stream_type {
+                    StreamType::Trade => "/market/match",
+                    StreamType::Quote => "/market/ticker",
+                };
+                let topic = format!("{}:{}", topic_type, m.symbol);
+                let msg = SubscriptionMessage {
+                    id: rand::random::<u64>().to_string(),
+                    typ: "subscribe",
+                    topic,
+                    private_channel: false,
+                    response: true,
+                };
+                serde_json::to_value(msg)
+            })
+            .collect::<Result<Vec<_>, _>>()?;
+        Ok(msgs)
+    }
+
+    fn heartbeat(&self) -> Option<tokio_tungstenite::tungstenite::Message> {
+        #[derive(Serialize)]
+        struct PingMessage {
+            id: String,
+            #[serde(rename = "type")]
+            typ: &'static str,
+        }
+        let msg = PingMessage {
+            id: rand::random::<u64>().to_string(),
+            typ: "ping",
+        };
+        Some(tokio_tungstenite::tungstenite::Message::Text(
+            serde_json::to_string(&msg).unwrap().into(),
+        ))
+    }
+
+    fn heartbeat_interval(&self) -> Option<Duration> {
+        Some(self.ping_interval)
     }
 }