[package]
name = "exc-clickhouse"
version = "0.1.0"
edition = "2024"
authors = ["Eisen Labs"]
description = "Exchange data collector to clickhouse db"

[dependencies]
alloy = { version = "0.15.10", features = ["full"] }
arrayvec = "0.7.6"
async-stream = "0.3.6"
async-trait = "0.1.88"
aws-config = "1.5.8"
aws-credential-types = "1.2.3"
aws-sdk-s3 = "1.63.0"
chrono = { version = "0.4", features = ["serde"] }
clap = { version = "4.5", features = ["derive"] }
clickhouse = { version = "0.13.2", features = ["inserter", "time", "chrono", "lz4"] }
csv = "1.3.1"
dotenv = "0.15.0"
eyre = "0.6.12"
flate2 = "1.0.35"
futures = "0.3.31"
moka = { version = "0.12.10", features = ["sync"] }
rand = "0.9.1"
serde = { version = "1.0.219", features = ["derive"] }
serde_json = "1.0.140"
serde_yaml = "0.9"
tempfile = "3.14.0"
thiserror = "2.0.12"
tokio = { version = "1.45.0", features = ["full", "tracing"] }
tokio-stream = "0.1.17"
tokio-tungstenite = { version = "0.26.2", features = ["native-tls"] }
tower = { version = "0.5.2", features = ["util", "limit", "timeout"] }
tracing = "0.1.41"
tracing-subscriber = { version = "0.3.19", features = ["env-filter"] }
url = "2.5.4"
uuid = { version = "1.4", features = ["v4"] }
<<<<<<< HEAD
ordered-float = "4.2.0"
=======
reqwest = { version = "0.12", features = ["json", "rustls-tls"] }
>>>>>>> 6d4691e3
<|MERGE_RESOLUTION|>--- conflicted
+++ resolved
@@ -36,8 +36,5 @@
 tracing-subscriber = { version = "0.3.19", features = ["env-filter"] }
 url = "2.5.4"
 uuid = { version = "1.4", features = ["v4"] }
-<<<<<<< HEAD
-ordered-float = "4.2.0"
-=======
 reqwest = { version = "0.12", features = ["json", "rustls-tls"] }
->>>>>>> 6d4691e3
+ordered-float = "4.2.0"